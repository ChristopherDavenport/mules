lazy val mules = project.in(file("."))
  .disablePlugins(MimaPlugin)
  .settings(skip in publish := true)
  .settings(commonSettings)
  .aggregate(core, caffeine, reload, noop, bench)

lazy val bench = project.in(file("modules/bench"))
  .disablePlugins(MimaPlugin)
  .enablePlugins(JmhPlugin)
  .settings(skip in publish := true)
  .settings(commonSettings)
  .dependsOn(core, caffeine)

lazy val core = project.in(file("modules/core"))
  .settings(commonSettings)
  .settings(
    name := "mules"
  )

lazy val caffeine = project.in(file("modules/caffeine"))
  .settings(commonSettings)
  .dependsOn(core)
  .settings(
    name := "mules-caffeine",
    libraryDependencies ++= Seq(
      "com.github.ben-manes.caffeine" % "caffeine" % "2.8.8"
    )
  )

lazy val noop = project.in(file("modules/noop"))
  .settings(commonSettings)
  .dependsOn(core)
  .settings(
    name := "mules-noop"
  )

lazy val reload = project.in(file("modules/reload"))
  .settings(commonSettings)
  .dependsOn(core)
  .settings(
    name := "mules-reload",
    libraryDependencies ++= Seq(
      "org.typelevel"               %% "cats-collections-core"      % catsCollectionV
    )
  )

val catsV = "2.3.1"
val catsEffectV = "2.1.4"
val catsCollectionV = "0.9.1"

<<<<<<< HEAD
val specs2V = "4.10.5"
val disciplineSpecs2V = "1.1.3"
=======
val specs2V = "4.10.6"
val disciplineSpecs2V = "1.0.0"
>>>>>>> 19a3092b

lazy val commonSettings = Seq(
  scalaVersion := "2.13.1",
  crossScalaVersions := Seq(scalaVersion.value, "2.12.10"),

  addCompilerPlugin("org.typelevel" %% "kind-projector" % "0.11.3" cross CrossVersion.full),
  addCompilerPlugin("com.olegpy" %% "better-monadic-for" % "0.3.1"),

  libraryDependencies ++= Seq(
    "org.typelevel"               %% "cats-core"                  % catsV,
    "org.typelevel"               %% "cats-effect"                % catsEffectV,
    "io.chrisdavenport"           %% "mapref"                     % "0.1.1",

    "org.typelevel"               %% "cats-effect-laws"           % catsEffectV   % Test,
    "com.codecommit"              %% "cats-effect-testing-specs2" % "0.4.2"       % Test,
    "org.specs2"                  %% "specs2-core"                % specs2V       % Test,
    "org.specs2"                  %% "specs2-scalacheck"          % specs2V       % Test,
    "org.typelevel"               %% "discipline-specs2"          % disciplineSpecs2V % Test,
  )
)

inThisBuild(List(
  organization := "io.chrisdavenport",
  homepage := Some(url("https://github.com/ChristopherDavenport/mules")),
  licenses += ("MIT", url("http://opensource.org/licenses/MIT")),
  developers := List(
    Developer(
      "ChristopherDavenport",
      "Christopher Davenport",
      "chris@christopherdavenport.tech",
      url("https://github.com/ChristopherDavenport")
    )
  ),
  scalacOptions in (Compile, doc) ++= Seq(
      "-groups",
      "-sourcepath", (baseDirectory in LocalRootProject).value.getAbsolutePath,
      "-doc-source-url", "https://github.com/ChristopherDavenport/mules/blob/v" + version.value + "€{FILE_PATH}.scala"
  ),
))<|MERGE_RESOLUTION|>--- conflicted
+++ resolved
@@ -48,13 +48,8 @@
 val catsEffectV = "2.1.4"
 val catsCollectionV = "0.9.1"
 
-<<<<<<< HEAD
-val specs2V = "4.10.5"
-val disciplineSpecs2V = "1.1.3"
-=======
 val specs2V = "4.10.6"
 val disciplineSpecs2V = "1.0.0"
->>>>>>> 19a3092b
 
 lazy val commonSettings = Seq(
   scalaVersion := "2.13.1",
