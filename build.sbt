lazy val mules = project.in(file("."))
  .disablePlugins(MimaPlugin)
  .settings(skip in publish := true)
  .settings(commonSettings)
  .aggregate(core, caffeine, reload, noop, bench)

lazy val bench = project.in(file("modules/bench"))
  .disablePlugins(MimaPlugin)
  .enablePlugins(JmhPlugin)
  .settings(skip in publish := true)
  .settings(commonSettings)
  .dependsOn(core, caffeine)

lazy val core = project.in(file("modules/core"))
  .settings(commonSettings)
  .settings(
    name := "mules"
  )

lazy val caffeine = project.in(file("modules/caffeine"))
  .settings(commonSettings)
  .dependsOn(core)
  .settings(
    name := "mules-caffeine",
    libraryDependencies ++= Seq(
      "com.github.ben-manes.caffeine" % "caffeine" % "2.8.8"
    )
  )

lazy val noop = project.in(file("modules/noop"))
  .settings(commonSettings)
  .dependsOn(core)
  .settings(
    name := "mules-noop"
  )

lazy val reload = project.in(file("modules/reload"))
  .settings(commonSettings)
  .dependsOn(core)
  .settings(
    name := "mules-reload",
    libraryDependencies ++= Seq(
      "org.typelevel"               %% "cats-collections-core"      % catsCollectionV
    )
  )

<<<<<<< HEAD
val catsV = "2.1.1"
val catsEffectV = "2.3.1"
=======
val catsV = "2.3.1"
val catsEffectV = "2.1.4"
>>>>>>> 8b3e6e7f
val catsCollectionV = "0.9.1"

val specs2V = "4.10.5"
val disciplineSpecs2V = "1.0.0"

lazy val commonSettings = Seq(
  scalaVersion := "2.13.1",
  crossScalaVersions := Seq(scalaVersion.value, "2.12.10"),

  addCompilerPlugin("org.typelevel" %% "kind-projector" % "0.11.2" cross CrossVersion.full),
  addCompilerPlugin("com.olegpy" %% "better-monadic-for" % "0.3.1"),

  libraryDependencies ++= Seq(
    "org.typelevel"               %% "cats-core"                  % catsV,
    "org.typelevel"               %% "cats-effect"                % catsEffectV,
    "io.chrisdavenport"           %% "mapref"                     % "0.1.1",

    "org.typelevel"               %% "cats-effect-laws"           % catsEffectV   % Test,
    "com.codecommit"              %% "cats-effect-testing-specs2" % "0.4.2"       % Test,
    "org.specs2"                  %% "specs2-core"                % specs2V       % Test,
    "org.specs2"                  %% "specs2-scalacheck"          % specs2V       % Test,
    "org.typelevel"               %% "discipline-specs2"          % disciplineSpecs2V % Test,
  )
)

inThisBuild(List(
  organization := "io.chrisdavenport",
  homepage := Some(url("https://github.com/ChristopherDavenport/mules")),
  licenses += ("MIT", url("http://opensource.org/licenses/MIT")),
  developers := List(
    Developer(
      "ChristopherDavenport",
      "Christopher Davenport",
      "chris@christopherdavenport.tech",
      url("https://github.com/ChristopherDavenport")
    )
  ),
  scalacOptions in (Compile, doc) ++= Seq(
      "-groups",
      "-sourcepath", (baseDirectory in LocalRootProject).value.getAbsolutePath,
      "-doc-source-url", "https://github.com/ChristopherDavenport/mules/blob/v" + version.value + "€{FILE_PATH}.scala"
  ),
))<|MERGE_RESOLUTION|>--- conflicted
+++ resolved
@@ -44,13 +44,8 @@
     )
   )
 
-<<<<<<< HEAD
-val catsV = "2.1.1"
-val catsEffectV = "2.3.1"
-=======
 val catsV = "2.3.1"
 val catsEffectV = "2.1.4"
->>>>>>> 8b3e6e7f
 val catsCollectionV = "0.9.1"
 
 val specs2V = "4.10.5"
