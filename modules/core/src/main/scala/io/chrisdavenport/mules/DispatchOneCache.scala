--- conflicted
+++ resolved
@@ -14,14 +14,8 @@
 final class DispatchOneCache[F[_], K, V] private[DispatchOneCache] (
   private val mapRef: MapRef[F, K, Option[DispatchOneCache.DispatchOneCacheItem[F, V]]],
   private val purgeExpiredEntriesOpt : Option[Long => F[List[K]]], // Optional Performance Improvement over Default
-<<<<<<< HEAD
-  val defaultExpiration: Option[TimeSpec],
-  private val createItem: K => F[V]
-)(implicit val F: Concurrent[F], val C: Clock[F]) extends Cache[F, K, V] with Get[F, K, V] {
-=======
   val defaultExpiration: Option[TimeSpec]
 )(implicit val F: Concurrent[F], val C: Clock[F]) extends Cache[F, K, V]{
->>>>>>> 0ff3bc1c
   import DispatchOneCache.DispatchOneCacheItem
   import DispatchOneCache.CancelationDuringDispatchOneCacheInsertProcessing
 
